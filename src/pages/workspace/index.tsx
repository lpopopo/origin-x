--- conflicted
+++ resolved
@@ -371,11 +371,7 @@
           setUploadProgress(progress)
         }        
         // 上传图片到图床
-<<<<<<< HEAD
-        const { imageUrl, uploadUrl } = await UploadService.uploadImage(
-=======
         const { imageUrl } = await UploadService.uploadImage(
->>>>>>> 3faff73a
           file, 
           file.name, 
           onProgress
@@ -386,12 +382,8 @@
           url: imageUrl,
           name: file.name,
           size: file.size,
-<<<<<<< HEAD
-          objectKey: uploadUrl,
-=======
           width: dimensions.width,
           height: dimensions.height,
->>>>>>> 3faff73a
           uploadTime: Date.now()
         }
         
@@ -493,11 +485,7 @@
           }
           
           // 上传图片到图床
-<<<<<<< HEAD
-          const { imageUrl, uploadUrl } = await UploadService.uploadImage(
-=======
           const { imageUrl } = await UploadService.uploadImage(
->>>>>>> 3faff73a
             localPath, 
             fileName, 
             onProgress
@@ -509,12 +497,8 @@
             url: imageUrl,
             name: fileName,
             size: fileSize,
-<<<<<<< HEAD
-            objectKey: uploadUrl,
-=======
             width: imageInfo.width,
             height: imageInfo.height,
->>>>>>> 3faff73a
             uploadTime: Date.now()
           }
           
@@ -627,15 +611,6 @@
     try {
       // 调用API创建任务
       const requestData: any = {
-<<<<<<< HEAD
-        prompt: inputText.trim() || '生成图片',
-        imageUrl: "uploads/a5d30ab5-ab0d-422f-b930-db9e4a9a782a/2.jpg"
-      }
-      
-      // 如果有上传的图片，添加objectKey
-      if (uploadedImage?.url) {
-        requestData.imageUrl = uploadedImage.url
-=======
         prompt: inputText.trim(),
         style: selectedStyle
       }
@@ -648,7 +623,6 @@
         } else {
           requestData.imageUrl = uploadedImage.url
         }
->>>>>>> 3faff73a
       }
 
       console.log('创建任务请求数据:', requestData)
