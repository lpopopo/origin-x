import Taro from '@tarojs/taro';
import { decodeURIComponentRecursive } from '../utils/decode';
import { RequestService } from '../utils/request';

// 获取上传URL的接口响应类型
interface UploadUrlResponse {
    uploadUrl: string;
    imageUrl: string;
}

// 上传进度回调类型
interface UploadProgressCallback {
  (progress: number): void;
}

// 图片上传服务
export class UploadService {
  
  /**
   * 获取图片上传的预设地址
   * @param filename 文件名
   * @returns 上传URL和对象键
   */
    static async getUploadUrl(filename: string): Promise<UploadUrlResponse> {
        const contentType = this.getContentType(filename);
        const headers = {
            'Content-Type': contentType,
        }
    try {
      return await RequestService.get<UploadUrlResponse>(`/upload?filename=${encodeURIComponent(filename)}`, { header: headers });
    } catch (error) {
      console.error('获取上传地址失败:', error);
      throw error;
    }
  }

  /**
   * 根据文件扩展名获取Content-Type
   * @param filename 文件名
   * @returns Content-Type
   */
  static getContentType(filename: string): string {
    const ext = filename.toLowerCase().split('.').pop();
    switch (ext) {
      case 'jpg':
      case 'jpeg':
        return 'image/jpeg';
      case 'png':
        return 'image/png';
      case 'gif':
        return 'image/gif';
      case 'webp':
        return 'image/webp';
      case 'svg':
        return 'image/svg+xml';
      case 'bmp':
        return 'image/bmp';
      default:
        return 'image/jpeg';
    }
  }

  /**
   * 验证文件是否为有效的图片文件
   * @param file 文件对象或文件路径
   * @returns 是否为有效图片
   */
  static isValidImageFile(file: File | string): boolean {
    if (typeof file === 'string') {
      // 小程序环境：检查文件扩展名
      const ext = file.toLowerCase().split('.').pop();
      return ['jpg', 'jpeg', 'png', 'gif', 'webp', 'svg', 'bmp'].includes(ext || '');
    } else {
      // H5环境：检查MIME类型和扩展名
      const validTypes = ['image/jpeg', 'image/png', 'image/gif', 'image/webp', 'image/svg+xml', 'image/bmp'];
      const validExtensions = ['jpg', 'jpeg', 'png', 'gif', 'webp', 'svg', 'bmp'];
      
      const ext = file.name.toLowerCase().split('.').pop() || '';
      return validTypes.includes(file.type) || validExtensions.includes(ext);
    }
  }

  /**
   * 获取文件大小（以字节为单位）
   * @param file 文件对象或文件路径
   * @returns 文件大小
   */
  static getFileSize(file: File | string): number {
    if (typeof file === 'string') {
      // 小程序环境：无法直接获取文件大小，返回0
      return 0;
    } else {
      // H5环境：直接获取文件大小
      return file.size;
    }
  }

  /**
   * 格式化文件大小
   * @param bytes 字节数
   * @returns 格式化后的文件大小
   */
  static formatFileSize(bytes: number): string {
    if (bytes === 0) return '0 B';
    const k = 1024;
    const sizes = ['B', 'KB', 'MB', 'GB'];
    const i = Math.floor(Math.log(bytes) / Math.log(k));
    return parseFloat((bytes / Math.pow(k, i)).toFixed(2)) + ' ' + sizes[i];
  }

  /**
   * 读取文件数据（跨平台兼容）
   * @param filePath 文件路径或File对象
   * @returns 文件数据
   */
  static async readFileData(filePath: string | File): Promise<ArrayBuffer> {
    // 检测当前环境
    const env = Taro.getEnv();
    
    if (env === Taro.ENV_TYPE.WEB) {
      // H5环境：直接使用File对象
      if (filePath instanceof File) {
        return await filePath.arrayBuffer();
      } else {
        throw new Error('H5环境下需要传入File对象');
      }
    } else {
      // 小程序环境：使用文件系统管理器
      const fileSystemManager = Taro.getFileSystemManager();
      return await new Promise<ArrayBuffer>((resolve, reject) => {
        fileSystemManager.readFile({
          filePath: filePath as string,
          success: (res) => resolve(res.data as ArrayBuffer),
          fail: reject
        });
      });
    }
  }

  /**
   * 上传图片到图床（支持进度回调）
   * @param uploadUrl 上传地址
   * @param filePath 本地文件路径或File对象
   * @param filename 文件名
   * @param onProgress 上传进度回调
   * @returns 上传结果
   */
  static async uploadImageToBed(
    uploadUrl: string, 
    filePath: string | File, 
    filename: string,
    onProgress?: UploadProgressCallback
  ): Promise<void> {
    try {
      // 读取文件为二进制数据
      const fileData = await this.readFileData(filePath);

      // 根据文件名获取Content-Type
      const contentType = this.getContentType(filename);
      
      // 使用普通对象而不是Headers类，提高兼容性
      const headers: Record<string, string> = {
        "Content-Type": contentType
      };

      const requestOptions: RequestInit = {
        method: "PUT",
        headers: headers,
        body: fileData,
        redirect: "follow" as RequestRedirect,
        // 添加CORS相关配置
        mode: 'cors',
        credentials: 'omit'
      };

      // 注意：不要解码OSS签名URL，直接使用原始URL
      const uploadResult = await fetch(decodeURIComponentRecursive(uploadUrl), requestOptions);

      // 检查响应状态
      if (!uploadResult.ok) {
        const errorText = await uploadResult.text();
        throw new Error(`图片上传失败: ${uploadResult.status} ${uploadResult.statusText} - ${errorText}`);
      }

      // 模拟上传进度（实际的上传进度需要服务端支持）
      if (onProgress) {
        onProgress(100);
      }
    } catch (error) {
      console.error('图片上传失败:', error);
      throw error;
    }
  }

  /**
   * 完整的图片上传流程
   * @param filePath 本地文件路径或File对象
   * @param filename 文件名
   * @param onProgress 上传进度回调
   * @returns 图床URL
   */
  static async uploadImage(
    filePath: string | File, 
    filename: string,
    onProgress?: UploadProgressCallback
<<<<<<< HEAD
  ): Promise<{ imageUrl: string; uploadUrl: string }> {
=======
  ): Promise<{ imageUrl: string }> {
>>>>>>> 3faff73a
    try {
        // 1. 验证文件类型
        if (!this.isValidImageFile(filePath)) {
          throw new Error('不支持的文件类型，请选择有效的图片文件');
        }

        // 2. 检查文件大小（H5环境）
        if (typeof filePath === 'object') {
          const fileSize = this.getFileSize(filePath);
          const maxSize = 10 * 1024 * 1024; // 10MB
          if (fileSize > maxSize) {
            throw new Error(`文件大小不能超过${this.formatFileSize(maxSize)}`);
          }
        }

        // 开发环境Mock逻辑
        if (process.env.NODE_ENV === 'development') {
          return this.mockUploadImage(onProgress);
        }

        // 3. 获取上传地址和预览地址
        const uploadConfig = await this.getUploadUrl(filename) 
<<<<<<< HEAD
      const { uploadUrl, imageUrl } = uploadConfig
=======
        const { uploadUrl, imageUrl } = uploadConfig
>>>>>>> 3faff73a

        // 4. 上传图片到OSS
        await this.uploadImageToBed(uploadUrl, filePath, filename, onProgress);
        
<<<<<<< HEAD
        return {
          imageUrl,
          uploadUrl
=======
        // 5. 返回预览地址
        return {
          imageUrl
>>>>>>> 3faff73a
        };
    } catch (error) {
      console.error('图片上传流程失败:', error);
      throw error;
    }
  }

  /**
   * 开发环境Mock上传
   * @param onProgress 上传进度回调
   * @returns Mock的图片URL
   */
  static async mockUploadImage(onProgress?: UploadProgressCallback): Promise<{ imageUrl: string }> {
    console.log('🔧 开发环境Mock上传，使用本地示例图片');
    
    // 模拟上传进度
    if (onProgress) {
      const progressSteps = [20, 40, 60, 80, 100];
      for (const progress of progressSteps) {
        await new Promise(resolve => setTimeout(resolve, 150));
        onProgress(progress);
      }
    } else {
      // 如果没有进度回调，也要模拟一下上传时间
      await new Promise(resolve => setTimeout(resolve, 800));
    }

    // 返回本地示例图片路径
    const imageUrl = require('../assets/example.jpg');
    console.log('✅ Mock上传完成，图片地址:', imageUrl);
    
    return {
      imageUrl
    };
  }


  /**
   * H5环境下的文件选择器
   * @param accept 接受的文件类型
   * @param multiple 是否支持多选
   * @returns 选择的文件列表
   */
  static async chooseFileH5(accept: string = 'image/*', multiple: boolean = false): Promise<File[]> {
    return new Promise((resolve, reject) => {
      const input = document.createElement('input');
      input.type = 'file';
      input.accept = accept;
      input.multiple = multiple;
      
      input.onchange = (event) => {
        const target = event.target as HTMLInputElement;
        if (target.files && target.files.length > 0) {
          resolve(Array.from(target.files));
        } else {
          reject(new Error('未选择文件'));
        }
      };
      
      input.onerror = () => {
        reject(new Error('文件选择失败'));
      };
      
      input.click();
    });
  }
}<|MERGE_RESOLUTION|>--- conflicted
+++ resolved
@@ -203,11 +203,7 @@
     filePath: string | File, 
     filename: string,
     onProgress?: UploadProgressCallback
-<<<<<<< HEAD
-  ): Promise<{ imageUrl: string; uploadUrl: string }> {
-=======
   ): Promise<{ imageUrl: string }> {
->>>>>>> 3faff73a
     try {
         // 1. 验证文件类型
         if (!this.isValidImageFile(filePath)) {
@@ -230,24 +226,14 @@
 
         // 3. 获取上传地址和预览地址
         const uploadConfig = await this.getUploadUrl(filename) 
-<<<<<<< HEAD
-      const { uploadUrl, imageUrl } = uploadConfig
-=======
         const { uploadUrl, imageUrl } = uploadConfig
->>>>>>> 3faff73a
 
         // 4. 上传图片到OSS
         await this.uploadImageToBed(uploadUrl, filePath, filename, onProgress);
         
-<<<<<<< HEAD
-        return {
-          imageUrl,
-          uploadUrl
-=======
         // 5. 返回预览地址
         return {
           imageUrl
->>>>>>> 3faff73a
         };
     } catch (error) {
       console.error('图片上传流程失败:', error);
